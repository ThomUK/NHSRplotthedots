library(testthat)
library(mockery)

set.seed(123)
data <- data.frame(
  x = as.Date("2020-01-01") + 1:20,
  y = rnorm(20)
)

spc_options <- list(
  value_field = "a",
  date_field = "b",
  facet_field = "c",
  rebase = "d",
  fix_after_n_points = "e",
  improvement_direction = "f",
  target = "g",
  trajectory = "h"
)

# ptd_spc() ----

test_that("it throws an error if .data is not a data.frame", {
  expect_error(ptd_spc("x", "a", "b"), "ptd_spc: .data must be a data.frame")
})

test_that("it returns a ptd_spc_df object", {
  stub(ptd_spc, "ptd_spc_options", spc_options)
  stub(ptd_spc, "ptd_validate_spc_options", TRUE)
  stub(ptd_spc, "ptd_spc_standard", function(x, ...) x)
  stub(ptd_spc, "ptd_calculate_point_type", function(x, ...) x)
  stub(ptd_spc, "to_datetime", function(x, ...) x)
  stub(ptd_spc, "ptd_add_rebase_column", function(x, ...) {
    x$rebase <- 0
    x
  })
  stub(ptd_spc, "ptd_add_target_column", function(x, ...) {
    x$target <- as.double(NA)
    x
  })

  s <- ptd_spc(data, "y", "x")

  expect_s3_class(s, c("ptd_spc_df", "data.frame"))
})

test_that("it has options as an attribute, created by ptd_spc_options", {
  m <- mock(spc_options)

  stub(ptd_spc, "ptd_spc_options", m)
  stub(ptd_spc, "ptd_validate_spc_options", TRUE)
  stub(ptd_spc, "ptd_spc_standard", function(x, ...) x)
  stub(ptd_spc, "ptd_calculate_point_type", function(x, ...) x)
  stub(ptd_spc, "to_datetime", function(x, ...) x)
  stub(ptd_spc, "ptd_add_rebase_column", function(x, ...) {
    x$rebase <- 0
    x
  })
  stub(ptd_spc, "ptd_add_target_column", function(x, ...) {
    x$target <- as.double(NA)
    x
  })

  s <- ptd_spc(data, "a", "b", "c", "d", "e", "f", "g", "h", "i")
  o <- attr(s, "options")

  expect_equal(o, spc_options)
  expect_called(m, 1)
  expect_args(m, 1, "a", "b", "c", "d", "e", "f", "g", "h", "i")
})

test_that("it validates the options", {
  m <- mock(TRUE)

  stub(ptd_spc, "ptd_spc_options", spc_options)
  stub(ptd_spc, "ptd_validate_spc_options", m)
  stub(ptd_spc, "ptd_spc_standard", function(x, ...) x)
  stub(ptd_spc, "ptd_calculate_point_type", function(x, ...) x)
  stub(ptd_spc, "to_datetime", function(x, ...) x)
  stub(ptd_spc, "ptd_add_rebase_column", function(x, ...) {
    x$rebase <- 0
    x
  })
  stub(ptd_spc, "ptd_add_target_column", function(x, ...) {
    x$target <- as.double(NA)
    x
  })

  s <- ptd_spc(data, "y", "x")

  expect_called(m, 1)
  expect_args(m, 1, spc_options, data)
})

test_that("it calls ptd_spc_standard", {
  m <- mock("ptd_spc_standard")

  stub(ptd_spc, "ptd_spc_options", spc_options)
  stub(ptd_spc, "ptd_validate_spc_options", TRUE)
  stub(ptd_spc, "ptd_spc_standard", m)
  stub(ptd_spc, "ptd_calculate_point_type", function(x, ...) x)
  stub(ptd_spc, "to_datetime", function(x, ...) x)
  stub(ptd_spc, "ptd_add_rebase_column", function(x, ...) {
    x$rebase <- 0
    x
  })
  stub(ptd_spc, "ptd_add_target_column", function(x, ...) x)

  s <- ptd_spc(data, "y", "x")

  expect_called(m, 1)
  expect_args(m, 1, mutate(data, rebase = 0), spc_options)
})

test_that("it calls ptd_calculate_point_type (increase)", {
  m <- mock("ptd_calculate_point_type")

  spc_options$improvement_direction <- "increase"
  stub(ptd_spc, "ptd_spc_options", spc_options)
  stub(ptd_spc, "ptd_validate_spc_options", TRUE)
  stub(ptd_spc, "ptd_spc_standard", function(x, ...) x)
  stub(ptd_spc, "ptd_calculate_point_type", m)
  stub(ptd_spc, "to_datetime", function(x, ...) x)
  stub(ptd_spc, "ptd_add_rebase_column", function(x, ...) {
    x$rebase <- 0
    x
  })
  stub(ptd_spc, "ptd_add_target_column", function(x, ...) x)

  ptd_spc(data, "y", "x")

  expect_called(m, 1)
  expect_args(m, 1, mutate(data, rebase = 0), 1)
})

test_that("it calls ptd_calculate_point_type (decrease)", {
  m <- mock("ptd_calculate_point_type")

  spc_options$improvement_direction <- "decrease"
  stub(ptd_spc, "ptd_spc_options", spc_options)
  stub(ptd_spc, "ptd_validate_spc_options", TRUE)
  stub(ptd_spc, "ptd_spc_standard", function(x, ...) x)
  stub(ptd_spc, "ptd_calculate_point_type", m)
  stub(ptd_spc, "to_datetime", function(x, ...) x)
  stub(ptd_spc, "ptd_add_rebase_column", function(x, ...) {
    x$rebase <- 0
    x
  })
  stub(ptd_spc, "ptd_add_target_column", function(x, ...) x)

  ptd_spc(data, "y", "x")

  expect_called(m, 1)
  expect_args(m, 1, mutate(data, rebase = 0), -1)
})

test_that("it converts date_field to POSIXct", {
  m <- mock("to_datetime")

  stub(ptd_spc, "ptd_spc_options", spc_options)
  stub(ptd_spc, "ptd_validate_spc_options", TRUE)
  stub(ptd_spc, "ptd_spc_standard", function(x, ...) x)
  stub(ptd_spc, "ptd_calculate_point_type", function(x, ...) x)
  stub(ptd_spc, "to_datetime", m)
  stub(ptd_spc, "ptd_add_rebase_column", function(x, ...) {
    x$rebase <- 0
    x
  })
  stub(ptd_spc, "ptd_add_target_column", function(x, ...) {
    x$target <- as.double(NA)
    x
  })

  ptd_spc(data, "y", "x")

  expect_called(m, 1)
  expect_args(m, 1, data$x)
})

test_that("it calls ptd_add_rebase_column", {
  m <- mock("ptd_add_rebase_column")

  stub(ptd_spc, "ptd_spc_options", spc_options)
  stub(ptd_spc, "ptd_validate_spc_options", TRUE)
  stub(ptd_spc, "ptd_spc_standard", function(x, ...) x)
  stub(ptd_spc, "ptd_calculate_point_type", function(x, ...) x)
  stub(ptd_spc, "to_datetime", function(x, ...) x)
  stub(ptd_spc, "ptd_add_rebase_column", m)
  stub(ptd_spc, "ptd_add_target_column", function(x, ...) x)

  ptd_spc(data, "y", "x", facet_field = "f", rebase = "r")

  expect_called(m, 1)
  expect_args(m, 1, data, "x", "f", "r")
})

test_that("it calls ptd_add_target_column", {
  m <- mock("ptd_add_target_column")

  stub(ptd_spc, "ptd_spc_options", spc_options)
  stub(ptd_spc, "ptd_validate_spc_options", TRUE)
  stub(ptd_spc, "ptd_spc_standard", function(x, ...) x)
  stub(ptd_spc, "ptd_calculate_point_type", function(x, ...) x)
  stub(ptd_spc, "to_datetime", function(x, ...) x)
  stub(ptd_spc, "ptd_add_rebase_column", function(x, ...) x)
  stub(ptd_spc, "ptd_add_target_column", m)

  ptd_spc(data, "y", "x", facet_field = "f", target = "t")

  expect_called(m, 1)
  expect_args(m, 1, data, "t")
})

test_that("it accepts nse arguments as well as string", {
  m <- mock(spc_options, spc_options)

  stub(ptd_spc, "ptd_spc_options", m)
  stub(ptd_spc, "ptd_validate_spc_options", TRUE)
  stub(ptd_spc, "ptd_spc_standard", function(x, ...) x)
  stub(ptd_spc, "ptd_calculate_point_type", function(x, ...) x)
  stub(ptd_spc, "to_datetime", function(x, ...) x)

  r <- ptd_rebase()
  t <- ptd_target()

  s1 <- ptd_spc(data, vf, df)
  s2 <- ptd_spc(
    data,
    value_field = vf,
    date_field = df,
    facet_field = ff,
<<<<<<< HEAD
    rebase = r,
    target = t,
=======
    rebase = ptd_rebase(),
    target = ta,
>>>>>>> ebb8f1bf
    trajectory = tr
  )

  expect_called(m, 2)
  expect_args(m, 1, "vf", "df", NULL, NULL, NULL, "increase", NULL, NULL, TRUE)
  expect_args(m, 2, "vf", "df", "ff", r, NULL, "increase", t, "tr", TRUE)
})

# print() ----

test_that("it calls plot", {
  m <- mock("plot")
  stub(print.ptd_spc_df, "plot", m)

  s <- ptd_spc(data, "y", "x")
  o <- capture_output(print(s))

  expect_called(m, 1)
  expect_args(m, 1, s)

  # check that print is called on the return of plot: this is a mocked output
  expect_equal(o, "[1] \"plot\"")
})

test_that("it calls print", {
  m <- mock("print")
  stub(print.ptd_spc_df, "plot", "plot")
  stub(print.ptd_spc_df, "print", m)

  s <- ptd_spc(data, "y", "x")
  o <- capture_output(print(s))

  expect_called(m, 1)
  expect_args(m, 1, "plot")
})

# summary() ----
test_that("it outputs expected content", {
  d <- data

  d$facet <- rep(c(0, 1), each = 10)

  s1 <- ptd_spc(d, "y", "x")
  expect_snapshot_output(summary(s1))

  s2 <- ptd_spc(d, "y", "x", rebase = as.Date("2020-01-01"))
  expect_snapshot_output(summary(s2))

  s3 <- ptd_spc(d, "y", "x", facet_field = "facet")
  expect_snapshot_output(summary(s3))

  s4 <- ptd_spc(d, "y", "x", rebase = as.Date("2020-01-01"), facet_field = "facet")
  expect_snapshot_output(summary(s4))
})<|MERGE_RESOLUTION|>--- conflicted
+++ resolved
@@ -229,13 +229,10 @@
     value_field = vf,
     date_field = df,
     facet_field = ff,
-<<<<<<< HEAD
     rebase = r,
     target = t,
-=======
     rebase = ptd_rebase(),
     target = ta,
->>>>>>> ebb8f1bf
     trajectory = tr
   )
 
