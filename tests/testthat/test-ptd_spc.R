library(testthat)
library(mockery)

set.seed(123)
data <- data.frame(
  x = as.Date("2020-01-01") + 1:20,
  y = rnorm(20)
)

spc_options <- list(
  value_field = "a",
  date_field = "b",
  facet_field = "c",
  rebase = "d",
  fix_after_n_points = "e",
  improvement_direction = "f",
  target = "g",
  trajectory = "h"
)

# ptd_spc() ----

test_that("it throws an error if .data is not a data.frame", {
  expect_error(ptd_spc("x", "a", "b"), "ptd_spc: .data must be a data.frame")
})

test_that("it returns a ptd_spc_df object", {
  stub(ptd_spc, "ptd_spc_options", spc_options)
  stub(ptd_spc, "ptd_validate_spc_options", TRUE)
  stub(ptd_spc, "ptd_spc_standard", function(x, ...) x)
  stub(ptd_spc, "ptd_calculate_point_type", function(x, ...) x)
  stub(ptd_spc, "to_datetime", function(x, ...) x)
  stub(ptd_spc, "ptd_add_rebase_column", function(x, ...) {
    x$rebase <- 0
    x
  })

  s <- ptd_spc(data, "y", "x")

  expect_s3_class(s, c("ptd_spc_df", "data.frame"))
})

test_that("it has options as an attribute, created by ptd_spc_options", {
  m <- mock(spc_options)

  stub(ptd_spc, "ptd_spc_options", m)
  stub(ptd_spc, "ptd_validate_spc_options", TRUE)
  stub(ptd_spc, "ptd_spc_standard", function(x, ...) x)
  stub(ptd_spc, "ptd_calculate_point_type", function(x, ...) x)
  stub(ptd_spc, "to_datetime", function(x, ...) x)
  stub(ptd_spc, "ptd_add_rebase_column", function(x, ...) {
    x$rebase <- 0
    x
  })

<<<<<<< HEAD
  s <- ptd_spc(data, "a", "b", "c", "d", "e", "f", "g", "h", "i")
  options <- attr(s, "options")
=======
  s <- ptd_spc(data, "a", "b", "c", "d", "e", "f", "g", "h")
  o <- attr(s, "options")
>>>>>>> 5e8f5176

  expect_equal(o, spc_options)
  expect_called(m, 1)
  expect_args(m, 1, "a", "b", "c", "d", "e", "f", "g", "h", "i")
})

test_that("it validates the options", {
  m <- mock(TRUE)

  stub(ptd_spc, "ptd_spc_options", spc_options)
  stub(ptd_spc, "ptd_validate_spc_options", m)
  stub(ptd_spc, "ptd_spc_standard", function(x, ...) x)
  stub(ptd_spc, "ptd_calculate_point_type", function(x, ...) x)
  stub(ptd_spc, "to_datetime", function(x, ...) x)
  stub(ptd_spc, "ptd_add_rebase_column", function(x, ...) {
    x$rebase <- 0
    x
  })

  s <- ptd_spc(data, "y", "x")

  expect_called(m, 1)
  expect_args(m, 1, spc_options, data)
})

test_that("it calls ptd_spc_standard", {
  m <- mock("ptd_spc_standard")

  stub(ptd_spc, "ptd_spc_options", spc_options)
  stub(ptd_spc, "ptd_validate_spc_options", TRUE)
  stub(ptd_spc, "ptd_spc_standard", m)
  stub(ptd_spc, "ptd_calculate_point_type", function(x, ...) x)
  stub(ptd_spc, "to_datetime", function(x, ...) x)
  stub(ptd_spc, "ptd_add_rebase_column", function(x, ...) {
    x$rebase <- 0
    x
  })

  s <- ptd_spc(data, "y", "x")

  expect_called(m, 1)
  expect_args(m, 1, mutate(data, rebase = 0), spc_options)
})

test_that("it calls ptd_calculate_point_type (increase)", {
  m <- mock("ptd_calculate_point_type")

  spc_options$improvement_direction <- "increase"
  stub(ptd_spc, "ptd_spc_options", spc_options)
  stub(ptd_spc, "ptd_validate_spc_options", TRUE)
  stub(ptd_spc, "ptd_spc_standard", function(x, ...) x)
  stub(ptd_spc, "ptd_calculate_point_type", m)
  stub(ptd_spc, "to_datetime", function(x, ...) x)
  stub(ptd_spc, "ptd_add_rebase_column", function(x, ...) {
    x$rebase <- 0
    x
  })

  ptd_spc(data, "y", "x")

  expect_called(m, 1)
  expect_args(m, 1, mutate(data, rebase = 0), 1)
})

test_that("it calls ptd_calculate_point_type (decrease)", {
  m <- mock("ptd_calculate_point_type")

  spc_options$improvement_direction <- "decrease"
  stub(ptd_spc, "ptd_spc_options", spc_options)
  stub(ptd_spc, "ptd_validate_spc_options", TRUE)
  stub(ptd_spc, "ptd_spc_standard", function(x, ...) x)
  stub(ptd_spc, "ptd_calculate_point_type", m)
  stub(ptd_spc, "to_datetime", function(x, ...) x)
  stub(ptd_spc, "ptd_add_rebase_column", function(x, ...) {
    x$rebase <- 0
    x
  })

  ptd_spc(data, "y", "x")

  expect_called(m, 1)
  expect_args(m, 1, mutate(data, rebase = 0), -1)
})

test_that("it converts date_field to POSIXct", {
  m <- mock("to_datetime")

  stub(ptd_spc, "ptd_spc_options", spc_options)
  stub(ptd_spc, "ptd_validate_spc_options", TRUE)
  stub(ptd_spc, "ptd_spc_standard", function(x, ...) x)
  stub(ptd_spc, "ptd_calculate_point_type", function(x, ...) x)
  stub(ptd_spc, "to_datetime", m)
  stub(ptd_spc, "ptd_add_rebase_column", function(x, ...) {
    x$rebase <- 0
    x
  })

  ptd_spc(data, "y", "x")

  expect_called(m, 1)
  expect_args(m, 1, data$x)
})

test_that("it calls ptd_add_rebase_column", {
  m <- mock("ptd_add_rebase_column")

  stub(ptd_spc, "ptd_spc_options", spc_options)
  stub(ptd_spc, "ptd_validate_spc_options", TRUE)
  stub(ptd_spc, "ptd_spc_standard", function(x, ...) x)
  stub(ptd_spc, "ptd_calculate_point_type", function(x, ...) x)
  stub(ptd_spc, "to_datetime", function(x, ...) x)
  stub(ptd_spc, "ptd_add_rebase_column", m)

  ptd_spc(data, "y", "x", facet_field = "f", rebase = "r")

  expect_called(m, 1)
  expect_args(m, 1, data, "x", "f", "r")
})

test_that("it accepts nse arguments as well as string", {
  m <- mock(spc_options, spc_options)

  stub(ptd_spc, "ptd_spc_options", m)
  stub(ptd_spc, "ptd_validate_spc_options", TRUE)
  stub(ptd_spc, "ptd_spc_standard", function(x, ...) x)
  stub(ptd_spc, "ptd_calculate_point_type", function(x, ...) x)
  stub(ptd_spc, "to_datetime", function(x, ...) x)

  s1 <- ptd_spc(data, vf, df)
  s2 <- ptd_spc(data, value_field = vf, date_field = df, facet_field = ff, rebase = ptd_rebase(), target = ta,
                trajectory = tr)

  expect_called(m, 2)
  expect_args(m, 1, "vf", "df", NULL, NULL, NULL, "increase", NULL, NULL)
  expect_args(m, 2, "vf", "df", "ff", ptd_rebase(), NULL, "increase", "ta", "tr")
})

# print() ----

test_that("it calls plot", {
  m <- mock("plot")
  stub(print.ptd_spc_df, "plot", m)

  s <- ptd_spc(data, "y", "x")
  o <- capture_output(print(s))

  expect_called(m, 1)
  expect_args(m, 1, s)

  # check that print is called on the return of plot: this is a mocked output
  expect_equal(o, "[1] \"plot\"")
})

test_that("it calls print", {
  m <- mock("print")
  stub(print.ptd_spc_df, "plot", "plot")
  stub(print.ptd_spc_df, "print", m)

  s <- ptd_spc(data, "y", "x")
  o <- capture_output(print(s))

  expect_called(m, 1)
  expect_args(m, 1, "plot")
})

# summary() ----
test_that("it outputs expected content", {
  d <- data

  d$facet <- rep(c(0, 1), each = 10)

  s1 <- ptd_spc(d, "y", "x")
  expect_snapshot_output(summary(s1))

  s2 <- ptd_spc(d, "y", "x", rebase = as.Date("2020-01-01"))
  expect_snapshot_output(summary(s2))

  s3 <- ptd_spc(d, "y", "x", facet_field = "facet")
  expect_snapshot_output(summary(s3))

  s4 <- ptd_spc(d, "y", "x", rebase = as.Date("2020-01-01"), facet_field = "facet")
  expect_snapshot_output(summary(s4))
})<|MERGE_RESOLUTION|>--- conflicted
+++ resolved
@@ -53,13 +53,8 @@
     x
   })
 
-<<<<<<< HEAD
   s <- ptd_spc(data, "a", "b", "c", "d", "e", "f", "g", "h", "i")
-  options <- attr(s, "options")
-=======
-  s <- ptd_spc(data, "a", "b", "c", "d", "e", "f", "g", "h")
   o <- attr(s, "options")
->>>>>>> 5e8f5176
 
   expect_equal(o, spc_options)
   expect_called(m, 1)
