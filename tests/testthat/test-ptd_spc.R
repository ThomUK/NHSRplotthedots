--- conflicted
+++ resolved
@@ -346,13 +346,9 @@
 
   d$facet <- rep(c(0, 1), each = 10)
 
-<<<<<<< HEAD
   d$target <- 1
 
   stub(ptd_spc.data.frame, "ptd_assurance_type", "assurance_type")
-=======
-  stub(ptd_spc, "ptd_assurance_type", "assurance_type")
->>>>>>> 5a4af03c
 
   s1 <- ptd_spc.data.frame(d, "y", "x")
   expect_snapshot_output(summary(s1))
@@ -370,14 +366,11 @@
   )
   expect_snapshot_output(summary(s4))
 
-<<<<<<< HEAD
-  s5 <- ptd_spc.data.frame(d, "y", "x", target = 0.5)
-=======
   m <- mock(tibble(f = "no facet", assurance_type = "a"))
   stub(summary.ptd_spc_df, "ptd_calculate_assurance_type", m)
 
-  s5 <- ptd_spc(d, "y", "x", target = 0.5)
->>>>>>> 5a4af03c
+  s5 <- ptd_spc.data.frame(d, "y", "x")
+  
   expect_snapshot_output(summary(s5))
   expect_called(m, 1)
 })