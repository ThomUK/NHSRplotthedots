--- conflicted
+++ resolved
@@ -82,7 +82,6 @@
   expect_identical(result$labels$y, "New Y Label")
 })
 
-<<<<<<< HEAD
 test_that("ggplot theme can be over-ridden with options", {
   #arrange
   data <- c(1, 2, 3, 4, 5, 6, 7, 8, 9, 10, 11, 12)
@@ -113,11 +112,7 @@
   expect_identical(result$labels$caption, "A fancy caption")
 })
 
-
-test_that("limits can be rebased at an intervention point", {
-=======
 test_that("limits can be rebased at an intervention point (using the column name API)", {
->>>>>>> dbcf8e11
   # arrange
   data <- c(1, 2, 3, 4, 5, 6, 7, 8, 9, 10, 11, 12)
   date <- seq(as.Date("2021-03-22"), by = 1, length.out = 12)
