library(NHSRplotthedots)

test_that("spc function can create a ggplot", {
  # arrange
  data <- c(1, 2, 3, 4, 5, 6, 7, 8, 9, 10, 11, 12)
  date <- seq(as.Date("2021-03-22"), by = 1, length.out = 12)
  df <- tibble(data, date)

  # act
  result <- suppressMessages(spc(df, "data", "date"))

  # assert
  expect_s3_class(result, "ggplot")
<<<<<<< HEAD
  expect_identical(result$labels$title, "SPC Chart of Data, starting 22/03/2021")
  expect_identical(result$labels$subtitle, NULL)
  expect_identical(result$labels$caption, NULL)
  expect_identical(result$labels$x, "Date")
=======
  expect_identical(result$labels$title, "SPC Chart")
  expect_identical(result$labels$x, NULL)
>>>>>>> a558e3f0
  expect_identical(result$labels$y, "Data")
  # default date format
  expect_identical(ggplot_build(result)$layout$panel_scales_x[[1]]$labels[[1]], "22/03/21")
})

test_that("spc function can create a faceted ggplot", {
  # arrange
  data <- c(1, 2, 3, 4, 5, 6, 7, 8, 9, 10, 11, 12, 13, 14, 15, 16, 17, 18, 19, 20, 21, 22, 23, 24)
  date <- seq(as.Date("2021-03-22"), by = 1, length.out = 24)
  category <- c(rep("Category A", times = 12), rep("Category B", times = 12))
  df <- tibble(data, date, category)

  # act
  result <- suppressMessages(spc(df, "data", "date", "category"))

  # assert
  expect_s3_class(result, "ggplot")

  # there should be 2 facet panels
  expect_identical(ggplot_build(result)$layout$panel_params %>% length(), 2L)

  plotOneXRange <- ggplot_build(result)$layout$panel_params[[1]]$x$continuous_range
  plotTwoXRange <- ggplot_build(result)$layout$panel_params[[2]]$x$continuous_range
  # by default the x axis range is the same on all facets
  expect_equal(plotOneXRange, plotTwoXRange)

  plotOneYRange <- ggplot_build(result)$layout$panel_params[[1]]$y$continuous_range
  plotTwoYRange <- ggplot_build(result)$layout$panel_params[[2]]$y$continuous_range
  # by default the y axis range is the same on all facets
  expect_equal(plotOneYRange, plotTwoYRange)
})

test_that("spc function returns a dataframe when options$outputChart is FALSE", {
  # arrange
  data <- c(1, 2, 3, 4, 5, 6, 7, 8, 9, 10, 11, 12)
  date <- seq(as.Date("2021-03-22"), by = 1, length.out = 12)
  df <- tibble(data, date)
  options <- list(outputChart = FALSE)

  # act
  result <- suppressMessages(spc(df, "data", "date", options = options))

  # assert
  expect_s3_class(result, "tbl")
})

test_that("ggplot title and axis labels can be modified with options", {
  # arrange
  data <- c(1, 2, 3, 4, 5, 6, 7, 8, 9, 10, 11, 12)
  date <- seq(as.Date("2021-03-22"), by = 1, length.out = 12)
  df <- tibble(data, date)
  options <- list(
    mainTitle = "New Plot Title",
    xAxisLabel = "New X Label",
    yAxisLabel = "New Y Label"
  )

  # act
  result <- suppressMessages(spc(df, "data", "date", options = options))

  # assert
  expect_s3_class(result, "ggplot")
  expect_identical(result$labels$title, "New Plot Title")
  expect_identical(result$labels$x, "New X Label")
  expect_identical(result$labels$y, "New Y Label")
})

test_that("ggplot theme can be over-ridden with options", {
  #arrange
  data <- c(1, 2, 3, 4, 5, 6, 7, 8, 9, 10, 11, 12)
  date <- seq(as.Date("2021-03-22"), by = 1, length.out = 12)
  df <- tibble(data, date)
  options = list(
    plotThemeOverride = list(
      
      #an example complete theme 
      theme_dark(), 
      
      #over-ridden elements
      labs(
        title = "A directly over-ridden title",
        subtitle = "A new non-standard subtitle",
        caption = "A fancy caption"
      )
    )
  )

  #act
  result <- suppressMessages(spc(df, "data", "date", options = options))

  #assert
  expect_s3_class(result,"ggplot")
  expect_identical(result$labels$title, "A directly over-ridden title")
  expect_identical(result$labels$subtitle, "A new non-standard subtitle")
  expect_identical(result$labels$caption, "A fancy caption")
})

test_that("limits can be rebased at an intervention point (using the column name API)", {
  # arrange
  data <- c(1, 2, 3, 4, 5, 6, 7, 8, 9, 10, 11, 12)
  date <- seq(as.Date("2021-03-22"), by = 1, length.out = 12)
  intervention <- c(0, 0, 0, 1, 0, 0, 0, 0, 0, 0, 0, 0)
  df <- tibble(data, date, intervention)
  options <- list(
    rebase = "intervention"
  )

  # act
  result <- suppressMessages(spc(df, "data", "date", options = options))

  # assert
  expect_s3_class(result, "ggplot")
  # TODO: add assertions for limit recalculations in data frame and visible lines on plot
})

test_that("limits can be rebased at an intervention point (using the vector of dates API)", {
  # arrange
  data <- c(1, 2, 3, 4, 5, 6, 7, 8, 9, 10, 11, 12)
  date <- seq(as.Date("2021-03-22"), by = 1, length.out = 12)
  df <- tibble(data, date)
  options <- list(
    rebase = "2021-03-25"
  )

  # act
  result <- suppressMessages(spc(df, "data", "date", options = options))

  # assert
  expect_s3_class(result, "ggplot")
  # TODO: add assertions for limit recalculations in data frame and visible lines on plot
})

test_that("limits can be rebased at multiple intervention points (using the column name API)", {
  # arrange
  data <- c(1, 2, 3, 4, 5, 6, 7, 8, 9, 10, 11, 12)
  date <- seq(as.Date("2021-03-22"), by = 1, length.out = 12)
  intervention <- c(0, 0, 0, 1, 0, 0, 0, 0, 0, 1, 0, 0)
  df <- tibble(data, date, intervention)
  options <- list(
    rebase = "intervention"
  )

  # act
  result <- suppressMessages(spc(df, "data", "date", options = options))

  # assert
  expect_s3_class(result, "ggplot")
  # TODO: add assertions for limit recalculations in data frame and visible lines on plot
})

test_that("limits can be rebased at multiple intervention points (using the vector of dates API)", {
  # arrange
  data <- c(1, 2, 3, 4, 5, 6, 7, 8, 9, 10, 11, 12)
  date <- seq(as.Date("2021-03-22"), by = 1, length.out = 12)
  df <- tibble(data, date)
  options <- list(
    rebase = c("2021-03-25", "2021-03-29")
  )

  # act
  result <- suppressMessages(spc(df, "data", "date", options = options))

  # assert
  expect_s3_class(result, "ggplot")
  # TODO: add assertions for limit recalculations in data frame and visible lines on plot
})

test_that("plotting point size can be adjusted", {
  # arrange
  data <- c(1, 2, 3, 4, 5, 6, 7, 8, 9, 10, 11, 12)
  date <- seq(as.Date("2021-03-22"), by = 1, length.out = 12)
  df <- tibble(data, date)
  options <- list(
    pointSize = 4
  )

  # act
  result <- suppressMessages(spc(df, "data", "date", options = options))

  # assert
  expect_s3_class(result, "ggplot")
  # TODO: add assertion for line and point size changes
})

test_that("improvement direction can be set as 'decrease'", {
  # arrange
  data <- c(1, 2, 3, 4, 5, 6, 7, 8, 9, 10, 11, 12)
  date <- seq(as.Date("2021-03-22"), by = 1, length.out = 12)
  df <- tibble(data, date)
  options <- list(
    improvementDirection = "decrease"
  )

  # act
  result <- suppressMessages(spc(df, "data", "date", options = options))

  # assert
  expect_s3_class(result, "ggplot")
  # TODO: add assertion for point colours
})

test_that("capitalisation differences of improvement direction are handled gracefully", {
  # arrange
  data <- c(1, 2, 3, 4, 5, 6, 7, 8, 9, 10, 11, 12)
  date <- seq(as.Date("2021-03-22"), by = 1, length.out = 12)
  df <- tibble(data, date)
  options <- list(
    improvementDirection = "InCREaSe"
  )

  # act
  result <- suppressMessages(spc(df, "data", "date", options = options))

  # assert
  expect_s3_class(result, "ggplot")
  # TODO: add assertion for point colours
})

test_that("y axis values can be set as percentages using 'percentageYAxis = TRUE'", {
  # arrange
  data <- c(0.1, 0.2, 0.3, 0.4, 0.5, 0.6, 0.7, 0.8, 0.9, 0.8, 0.7, 0.6)
  date <- seq(as.Date("2021-03-22"), by = 1, length.out = 12)
  df <- tibble(data, date)
  options <- list(
    percentageYAxis = TRUE
  )

  # act
  result <- suppressMessages(spc(df, "data", "date", options = options))

  # assert
  expect_s3_class(result, "ggplot")

  firstYLabel <- ggplot_build(result)$layout$panel_scales_y[[1]]$break_info()$labels[[1]]
  # check there is a % sign in the first y axis label
  expect_identical(grepl("%", firstYLabel, fixed = TRUE), TRUE)
})

test_that("y axis values can be set as percentages using 'percentageYAxis = {decimal axis break value}'", {
  # arrange
  data <- c(0.1, 0.2, 0.3, 0.4, 0.5, 0.6, 0.7, 0.8, 0.9, 0.8, 0.7, 0.6)
  date <- seq(as.Date("2021-03-22"), by = 1, length.out = 12)
  df <- tibble(data, date)
  options <- list(
    percentageYAxis = 0.25
  )

  # act
  result <- suppressMessages(spc(df, "data", "date", options = options))

  # assert
  expect_s3_class(result, "ggplot")

  firstYLabel <- ggplot_build(result)$layout$panel_scales_y[[1]]$break_info()$labels[[1]]
  # check there is a % sign in the first y axis label
  expect_identical(grepl("%", firstYLabel, fixed = TRUE), TRUE)
})

test_that("a target line can be added to the plot", {
  # arrange
  data <- c(1, 2, 3, 4, 5, 6, 7, 8, 9, 10, 11, 12)
  date <- seq(as.Date("2021-03-22"), by = 1, length.out = 12)
  target <- rep(15, times = 12)
  df <- tibble(data, date, target)
  options <- list(
    target = "target"
  )

  # act
  result <- suppressMessages(spc(df, "data", "date", options = options))

  # assert
  expect_s3_class(result, "ggplot")

  # confirm layer 3 is "target" layer
  expect_identical(quo_name(result$layers[[3]]$mapping[[1]]), "target")
  # zero NAs in the target line data
  expect_identical(ggplot_build(result)$data[[3]]$y %>% is.na() %>% sum(), 0L)
})

test_that("a trajectory line can be added to the plot", {
  # arrange
  data <- c(1, 2, 3, 4, 5, 6, 7, 8, 9, 10, 11, 12)
  date <- seq(as.Date("2021-03-22"), by = 1, length.out = 12)
  trajectory <- seq(from = 0.1, to = 5, length.out = 12)
  df <- tibble(data, date, trajectory)
  options <- list(
    trajectory = "trajectory"
  )

  # act
  result <- suppressMessages(spc(df, "data", "date", options = options))

  # assert
  expect_s3_class(result, "ggplot")

  # confirm layer 4 is "trajectory" layer
  expect_identical(quo_name(result$layers[[4]]$mapping[[1]]), "trajectory")
  # zero NAs in the trajectory data
  expect_identical(ggplot_build(result)$data[[4]]$y %>% is.na() %>% sum(), 0L)
})

test_that("facet plots can be plotted with different x axis ranges", {
  # arrange
  data <- c(1, 2, 3, 4, 5, 6, 7, 8, 9, 10, 11, 12, 13, 14, 15, 16, 17, 18, 19, 20, 21, 22, 23, 24)
  date <- seq(as.Date("2021-03-22"), by = 1, length.out = 24)
  category <- c(rep("Category A", times = 12), rep("Category B", times = 12))
  df <- tibble(data, date, category)
  options <- list(
    fixedXAxisMultiple = FALSE
  )

  # act
  result <- suppressMessages(spc(df, "data", "date", "category", options = options))

  # assert
  expect_s3_class(result, "ggplot")

  plotOneXRange <- ggplot_build(result)$layout$panel_params[[1]]$x$continuous_range
  plotTwoXRange <- ggplot_build(result)$layout$panel_params[[2]]$x$continuous_range
  # expect the x axis ranges to be different
  expect_false(plotOneXRange[[1]] == plotTwoXRange[[1]])
})

test_that("facet plots can be plotted with different y axis ranges", {
  # arrange
  data <- c(1, 2, 3, 4, 5, 6, 7, 8, 9, 10, 11, 12, 13, 14, 15, 16, 17, 18, 19, 20, 21, 22, 23, 24)
  date <- rep(seq(as.Date("2021-03-22"), by = 1, length.out = 12), times = 2)
  category <- c(rep("Category A", times = 12), rep("Category B", times = 12))
  df <- tibble(data, date, category)
  options <- list(
    fixedYAxisMultiple = FALSE
  )

  # act
  result <- suppressMessages(spc(df, "data", "date", "category", options = options))

  # assert
  expect_s3_class(result, "ggplot")

  plotOneYRange <- ggplot_build(result)$layout$panel_params[[1]]$y$continuous_range
  plotTwoYRange <- ggplot_build(result)$layout$panel_params[[2]]$y$continuous_range
  # expect the y axis ranges to be different
  expect_false(plotOneYRange[[1]] == plotTwoYRange[[1]])
})

test_that("x axis date format can be specified", {
  # arrange
  data <- c(1, 2, 3, 4, 5, 6, 7, 8, 9, 10, 11, 12)
  date <- seq(as.Date("2021-03-22"), by = 1, length.out = 12)
  df <- tibble(data, date)

  options <- list(
    xAxisDateFormat = "%d%b"
  )

  # act
  result <- suppressMessages(spc(df, "data", "date", options = options))

  # assert
  expect_s3_class(result, "ggplot")

  # new date format
  expect_identical(ggplot_build(result)$layout$panel_scales_x[[1]]$labels[[1]], "22Mar")
})

test_that("x axis breaks can be specified", {
  # arrange
  data <- c(1, 2, 3, 4, 5, 6, 7, 8, 9, 10, 11, 12)
  date <- seq(as.Date("2021-03-22"), by = 1, length.out = 12)
  df <- tibble(data, date)

  options <- list(
    xAxisBreaks = "1 week"
  )

  # act
  result <- suppressMessages(spc(df, "data", "date", options = options))

  # assert
  expect_s3_class(result, "ggplot")

  firstXLabel <- ggplot_build(result)$layout$panel_scales_x[[1]]$labels[[1]]
  secondXLabel <- ggplot_build(result)$layout$panel_scales_x[[1]]$labels[[2]]
  # first label (as default)
  expect_identical(firstXLabel, "22/03/21")
  # second label is one week later
  expect_identical(secondXLabel, "29/03/21")
})

test_that("y axis breaks can be specified", {
  # arrange
  data <- c(1, 2, 3, 4, 5, 6, 7, 8, 9, 10, 11, 12)
  date <- seq(as.Date("2021-03-22"), by = 1, length.out = 12)
  df <- tibble(data, date)

  options <- list(
    yAxisBreaks = 2
  )

  # act
  result <- suppressMessages(spc(df, "data", "date", options = options))

  # assert
  expect_s3_class(result, "ggplot")

  firstYLabel <- ggplot_build(result)$layout$panel_scales_y[[1]]$break_info()$labels[[1]] %>% as.numeric()
  secondYLabel <- ggplot_build(result)$layout$panel_scales_y[[1]]$break_info()$labels[[2]] %>% as.numeric()
  # the difference between labels should be 2
  expect_equal(secondYLabel - firstYLabel, 2)
})<|MERGE_RESOLUTION|>--- conflicted
+++ resolved
@@ -11,15 +11,10 @@
 
   # assert
   expect_s3_class(result, "ggplot")
-<<<<<<< HEAD
   expect_identical(result$labels$title, "SPC Chart of Data, starting 22/03/2021")
   expect_identical(result$labels$subtitle, NULL)
   expect_identical(result$labels$caption, NULL)
-  expect_identical(result$labels$x, "Date")
-=======
-  expect_identical(result$labels$title, "SPC Chart")
   expect_identical(result$labels$x, NULL)
->>>>>>> a558e3f0
   expect_identical(result$labels$y, "Data")
   # default date format
   expect_identical(ggplot_build(result)$layout$panel_scales_x[[1]]$labels[[1]], "22/03/21")
