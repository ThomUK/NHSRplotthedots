<<<<<<< HEAD
#' Create plotly
#'
#' Creates a plotly object using the parameters passed in.
#'
#' @param point_size Specify the plotting point size for the plotly output.
#'  The default is 4.
#' @param icons_size The size of the icons, defined in terms of font size.
#'  The default is 0.15.
#' @inheritParams ptd_create_ggplot
#' @returns A plotly object
#' @export
ptd_create_plotly <- function(
    x,
    point_size = 4,
    percentage_y_axis = FALSE,
    main_title,
    x_axis_label,
    y_axis_label,
    fixed_x_axis_multiple = TRUE,
    fixed_y_axis_multiple = TRUE,
    x_axis_date_format = "%d/%m/%y",
    x_axis_breaks = NULL,
    y_axis_breaks = NULL,
    icons_size = 0.15,
    icons_position = c("top right", "bottom right", "bottom left", "top left", "none"),
    colours = ptd_spc_colours(),
    theme_override = NULL,
    break_lines = c("both", "limits", "process", "none"),
    ...) {
  dots <- list(...)
  if (length(dots) > 0) {
    warning(
      "Unknown arguments provided by plot: ",
      paste(names(dots), collapse = ", "),
      ".\nCheck for common spelling mistakes in arguments."
    )
  }
  ggplot <- ptd_create_ggplot(
    x,
    point_size = point_size,
    percentage_y_axis = percentage_y_axis,
    main_title = main_title,
    x_axis_label = x_axis_label,
    y_axis_label = y_axis_label,
    fixed_x_axis_multiple = fixed_x_axis_multiple,
    fixed_y_axis_multiple = fixed_y_axis_multiple,
    x_axis_date_format = x_axis_date_format,
    x_axis_breaks = x_axis_breaks,
    y_axis_breaks = y_axis_breaks,
    icons_size = icons_size,
    icons_position = "none",
    colours = ptd_spc_colours(),
    theme_override = theme_override,
    break_lines = break_lines
  )

  icons_position <- match.arg(icons_position)

  options <- attr(x, "options")

  if (!is.null(options$facet_field)) {
    if (icons_position != "none") {
      warning(
        paste(
          "Facetted plots do not support showing the icons.",
          "Setting `icons_position` to \"none\"."
        )
      )
    }
    icons_position <- "none"
  }

  plot <- plotly::ggplotly(ggplot)

  annotations <- if (any(ggplot$data$short_group_warning)) {
    list(
      x = 1,
      y = -0.3, # position of text adjust as needed
      text = paste(
        "Some trial limits created by groups of fewer than 12 points exist.",
        "These will become more reliable as more data is added.",
        sep = "\n"
      ),
      showarrow = FALSE,
      xref = "paper",
      yref = "paper",
      xanchor = "auto",
      yanchor = "auto",
      xshift = 0,
      yshift = 0,
      font = list(size = 12, color = "red")
    )
  }

  images <- if (icons_position != "none") {
    icons <- vapply(ptd_get_icons(x)$icon, read_svg_as_b64, character(1))

    size_x <- icons_size * 0.6
    size_y <- icons_size

    position_y <- ifelse(grepl("top", icons_position), 1 - size_y / 2, 0.1 + size_y / 2)
    position_x <- ifelse(grepl("right", icons_position), 1 - 2 * size_x, 0)

    lapply(
      seq_along(icons),
      \(i) {
        list(
          source = icons[[i]],
          xref = "paper",
          yref = "paper",
          x = position_x + (i - 1) * size_x,
          y = position_y,
          sizex = size_x,
          sizey = size_y,
          sizing = "stretch",
          opacity = 1,
          layer = "above"
        )
      }
    )
  }

  plotly::layout(
    plot,
    # put legend in centre of x-axis
    legend = list(
      orientation = "h", # show entries horizontally
      xanchor = "center", # use centre of legend as anchor
      x = 0.5,
      y = -0.6
    ),
    annotations = annotations,
    images = images
  )
}

read_svg_as_b64 <- function(filename) {
  img <- readBin(filename, "raw", file.size(filename))

  paste0(
    "data:image/svg+xml;base64,",
    base64enc::base64encode(img)
  )
}
=======
#' Create plotly
#'
#' Creates a plotly object using the parameters passed in.
#'
#' @param x an object created by [ptd_spc()]
#' @param point_size Specify the plotting point size for the ggplot output. Default is 2.5.
#' @param percentage_y_axis Specify whether the y axis values are percentages. Accepted values are TRUE for percentage y
#'     axis, FALSE for integer y axis. Defaults to FALSE.
#' @param main_title Specify a character string value for the ggplot title.
#' @param x_axis_label Specify a character string value for the x axis title.
#' @param y_axis_label Specify a character string value for the y axis title.
#' @param fixed_x_axis_multiple Specify whether, if producing a faceted spc, x axis should be fixed for all facet plots.
#'     Accepted values are TRUE for fixed x axes or FALSE for individual x axes.
#' @param fixed_y_axis_multiple Specify whether, if producing a faceted spc, y axis should be fixed for all facet plots.
#'     Accepted values are TRUE for fixed y axes or FALSE for individual y axes.
#' @param x_axis_date_format Specify how dates on the x axis should be displayed. Format should be provided
#'     as a character string using 'd m Y' etc syntax.
#' @param x_axis_breaks Specify an interval value for breaks on the x axis. Value should be a character string
#'     expressing interval length and type, e.g. "3 months", "7 days".
#' @param y_axis_breaks Specify an interval value for breaks on the y axis. Value should be a numeric vector of length
#'     1, either an integer for integer scales or a decimal value for percentage scales. This option is ignored if
#'     faceting is in use.
#' @param icons_size The size of the icons, defined in terms of font size. Defaults to 0.15.
#' @param icons_position Where to show the icons, either "top right" (default), "bottom right", "bottom left",
#'     "top left", or "none".
#' @param colours Specify the colours to use in the plot, use the [ptd_spc_colours()] function to change defaults.
#' @param theme_override Specify a list containing ggplot theme elements which can be used to override the default
#'     appearance of the plot.
#' @param break_lines whether to break lines when a rebase happens. Defaults to "both", but can break just "limits"
#'     lines, "process" lines, or "none".
#' @param ... currently ignored
#' @return The plotly object
#' @export
ptd_create_plotly <- function(x,
                              point_size = 4,
                              percentage_y_axis = FALSE,
                              main_title,
                              x_axis_label,
                              y_axis_label,
                              fixed_x_axis_multiple = TRUE,
                              fixed_y_axis_multiple = TRUE,
                              x_axis_date_format = "%d/%m/%y",
                              x_axis_breaks = NULL,
                              y_axis_breaks = NULL,
                              icons_size = 0.15,
                              icons_position = c("top right", "bottom right", "bottom left", "top left", "none"),
                              colours = ptd_spc_colours(),
                              theme_override = NULL,
                              break_lines = c("both", "limits", "process", "none"),
                              ...) {
  ggplot <- ptd_create_ggplot(
    x,
    point_size = point_size,
    percentage_y_axis = percentage_y_axis,
    main_title = main_title,
    x_axis_label = x_axis_label,
    y_axis_label = y_axis_label,
    fixed_x_axis_multiple = fixed_x_axis_multiple,
    fixed_y_axis_multiple = fixed_y_axis_multiple,
    x_axis_date_format = x_axis_date_format,
    x_axis_breaks = x_axis_breaks,
    y_axis_breaks = y_axis_breaks,
    icons_size = icons_size,
    icons_position = "none",
    colours = ptd_spc_colours(),
    theme_override = theme_override,
    break_lines = break_lines
  )

  icons_position <- match.arg(icons_position)

  options <- attr(x, "options")

  if (!is.null(options$facet_field)) {
    if (icons_position != "none") {
      warning("Facetted plots do not support showing the icons, setting `icons_position` to \"none\"")
    }
    icons_position <- "none"
  }

  plot <- ggplot |>
    plotly::ggplotly() |>
    ptd_plotly_fix_tooltips()

  annotations <- if (any(ggplot$data$short_group_warning)) {
    list(
      x = 1,
      y = -0.3, # position of text adjust as needed
      text = paste(
        "Some trial limits created by groups of fewer than 12 points exist.",
        "These will become more reliable as more data is added.",
        sep = "\n"
      ),
      showarrow = FALSE,
      xref = "paper",
      yref = "paper",
      xanchor = "auto",
      yanchor = "auto",
      xshift = 0,
      yshift = 0,
      font = list(size = 12, color = "red")
    )
  }

  images <- if (icons_position != "none") {
    icons <- vapply(ptd_get_icons(x)$icon, read_svg_as_b64, character(1))

    size_x <- icons_size * 0.6
    size_y <- icons_size

    position_y <- ifelse(grepl("top", icons_position), 1 - size_y / 2, 0.1 + size_y / 2)
    position_x <- ifelse(grepl("right", icons_position), 1 - 2 * size_x, 0)

    lapply(
      seq_along(icons),
      \(i) {
        list(
          source = icons[[i]],
          xref = "paper",
          yref = "paper",
          x = position_x + (i - 1) * size_x,
          y = position_y,
          sizex = size_x,
          sizey = size_y,
          sizing = "stretch",
          opacity = 1,
          layer = "above"
        )
      }
    )
  }

  plotly::layout(
    plot,
    hovermode = "x unified",
    # put legend in center of x-axis
    legend = list(
      orientation = "h", # show entries horizontally
      xanchor = "center", # use center of legend as anchor
      x = 0.5,
      y = -0.6
    ),
    annotations = annotations,
    images = images
  )
}

read_svg_as_b64 <- function(filename) {
  img <- readBin(filename, "raw", file.size(filename))

  paste0(
    "data:image/svg+xml;base64,",
    base64enc::base64encode(img)
  )
}

ptd_plotly_fix_tooltips <- function(plot) {
  # "fix" the tooltips. this could do with being improved upon, but for now it's better than nothing
  # each "layer" has it's own text which contains the x value, a new line, then the y value (and sometimes more stuff
  # on futher new lines)
  # what we want to do is remove the x value from all but the first item, then only keep the second line's value
  plot$x$data[[1]]$text <- plot$x$data[[1]]$text |>
    stringr::str_replace_all(
      "^(.*?)(<br />)(.*?)(?:<br />.*$)",
      "\\1\\2\\2\\3"
    )

  for (i in seq_along(plot$x$data)[-1]) {
    plot$x$data[[i]]$text <- plot$x$data[[i]]$text |>
      stringr::str_remove("^.*?(<br />)") |>
      stringr::str_remove("<br />.*$")
  }

  plot
}
>>>>>>> fa5de870
<|MERGE_RESOLUTION|>--- conflicted
+++ resolved
@@ -1,149 +1,3 @@
-<<<<<<< HEAD
-#' Create plotly
-#'
-#' Creates a plotly object using the parameters passed in.
-#'
-#' @param point_size Specify the plotting point size for the plotly output.
-#'  The default is 4.
-#' @param icons_size The size of the icons, defined in terms of font size.
-#'  The default is 0.15.
-#' @inheritParams ptd_create_ggplot
-#' @returns A plotly object
-#' @export
-ptd_create_plotly <- function(
-    x,
-    point_size = 4,
-    percentage_y_axis = FALSE,
-    main_title,
-    x_axis_label,
-    y_axis_label,
-    fixed_x_axis_multiple = TRUE,
-    fixed_y_axis_multiple = TRUE,
-    x_axis_date_format = "%d/%m/%y",
-    x_axis_breaks = NULL,
-    y_axis_breaks = NULL,
-    icons_size = 0.15,
-    icons_position = c("top right", "bottom right", "bottom left", "top left", "none"),
-    colours = ptd_spc_colours(),
-    theme_override = NULL,
-    break_lines = c("both", "limits", "process", "none"),
-    ...) {
-  dots <- list(...)
-  if (length(dots) > 0) {
-    warning(
-      "Unknown arguments provided by plot: ",
-      paste(names(dots), collapse = ", "),
-      ".\nCheck for common spelling mistakes in arguments."
-    )
-  }
-  ggplot <- ptd_create_ggplot(
-    x,
-    point_size = point_size,
-    percentage_y_axis = percentage_y_axis,
-    main_title = main_title,
-    x_axis_label = x_axis_label,
-    y_axis_label = y_axis_label,
-    fixed_x_axis_multiple = fixed_x_axis_multiple,
-    fixed_y_axis_multiple = fixed_y_axis_multiple,
-    x_axis_date_format = x_axis_date_format,
-    x_axis_breaks = x_axis_breaks,
-    y_axis_breaks = y_axis_breaks,
-    icons_size = icons_size,
-    icons_position = "none",
-    colours = ptd_spc_colours(),
-    theme_override = theme_override,
-    break_lines = break_lines
-  )
-
-  icons_position <- match.arg(icons_position)
-
-  options <- attr(x, "options")
-
-  if (!is.null(options$facet_field)) {
-    if (icons_position != "none") {
-      warning(
-        paste(
-          "Facetted plots do not support showing the icons.",
-          "Setting `icons_position` to \"none\"."
-        )
-      )
-    }
-    icons_position <- "none"
-  }
-
-  plot <- plotly::ggplotly(ggplot)
-
-  annotations <- if (any(ggplot$data$short_group_warning)) {
-    list(
-      x = 1,
-      y = -0.3, # position of text adjust as needed
-      text = paste(
-        "Some trial limits created by groups of fewer than 12 points exist.",
-        "These will become more reliable as more data is added.",
-        sep = "\n"
-      ),
-      showarrow = FALSE,
-      xref = "paper",
-      yref = "paper",
-      xanchor = "auto",
-      yanchor = "auto",
-      xshift = 0,
-      yshift = 0,
-      font = list(size = 12, color = "red")
-    )
-  }
-
-  images <- if (icons_position != "none") {
-    icons <- vapply(ptd_get_icons(x)$icon, read_svg_as_b64, character(1))
-
-    size_x <- icons_size * 0.6
-    size_y <- icons_size
-
-    position_y <- ifelse(grepl("top", icons_position), 1 - size_y / 2, 0.1 + size_y / 2)
-    position_x <- ifelse(grepl("right", icons_position), 1 - 2 * size_x, 0)
-
-    lapply(
-      seq_along(icons),
-      \(i) {
-        list(
-          source = icons[[i]],
-          xref = "paper",
-          yref = "paper",
-          x = position_x + (i - 1) * size_x,
-          y = position_y,
-          sizex = size_x,
-          sizey = size_y,
-          sizing = "stretch",
-          opacity = 1,
-          layer = "above"
-        )
-      }
-    )
-  }
-
-  plotly::layout(
-    plot,
-    # put legend in centre of x-axis
-    legend = list(
-      orientation = "h", # show entries horizontally
-      xanchor = "center", # use centre of legend as anchor
-      x = 0.5,
-      y = -0.6
-    ),
-    annotations = annotations,
-    images = images
-  )
-}
-
-read_svg_as_b64 <- function(filename) {
-  img <- readBin(filename, "raw", file.size(filename))
-
-  paste0(
-    "data:image/svg+xml;base64,",
-    base64enc::base64encode(img)
-  )
-}
-=======
 #' Create plotly
 #'
 #' Creates a plotly object using the parameters passed in.
@@ -318,5 +172,4 @@
   }
 
   plot
-}
->>>>>>> fa5de870
+}