--- conflicted
+++ resolved
@@ -21,15 +21,11 @@
     .data,
     warning_threshold = getOption("ptd_spc.warning_threshold", 13)) {
   .data <- .data %>%
-<<<<<<< HEAD
-    dplyr::group_by(pick(c("f", "rebase_group"))) %>%
-=======
     dplyr::group_by(
       dplyr::across(
         c("f", "rebase_group")
       )
     ) %>%
->>>>>>> fa5de870
     dplyr::mutate(
       short_group_warning = dplyr::n() < warning_threshold,
       .after = "rebase_group"
