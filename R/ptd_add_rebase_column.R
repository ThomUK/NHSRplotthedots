--- conflicted
+++ resolved
@@ -1,30 +1,3 @@
-<<<<<<< HEAD
-# adds a column named rebase
-# with 1's in any row corresponding to a rebase date
-# and 0's everywhere else
-
-ptd_add_rebase_column <- function(.data, date_field, facet_field, rebase) {
-  if (is.list(rebase)) {
-    rebase_table <- dplyr::bind_rows(
-      lapply(seq_along(rebase), function(i) {
-        data.frame(d = to_datetime(rebase[[i]]), f = names(rebase)[[i]], rebase = 1)
-      })
-    )
-    colnames(rebase_table) <- c(date_field, facet_field, "rebase")
-
-    .data <- .data %>%
-      dplyr::left_join(rebase_table, by = c(date_field, facet_field)) %>%
-      dplyr::mutate(across(rebase, ~ ifelse(is.na(.x), 0, 1)))
-  } else if (!is.null(rebase)) {
-    # in with NULL returns FALSE, so this is suitable even if rebase isn't provided
-    .data$rebase <- as.numeric(.data[[date_field]] %in% to_datetime(rebase))
-  } else {
-    .data$rebase <- 0
-  }
-
-  .data
-}
-=======
 # adds a column named rebase
 # with 1's in any row corresponding to a rebase date
 # and 0's everywhere else
@@ -57,5 +30,4 @@
   }
 
   .data
-}
->>>>>>> fa5de870
+}