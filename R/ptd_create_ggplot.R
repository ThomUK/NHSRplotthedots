--- conflicted
+++ resolved
@@ -142,80 +142,48 @@
   break_limits <- break_lines %in% c("both", "limits")
   break_process <- break_lines %in% c("both", "process")
 
-<<<<<<< HEAD
-  plot <- ggplot2::ggplot(.data, aes(x = .data$x, y = .data$y)) +
-    ggplot2::geom_line(
-      aes(y = .data$upl, group = if (break_limits) .data$rebase_group else 0),
-      linetype = "dashed",
-      linewidth = line_size,
-      colour = colours$upl
-    ) +
-    ggplot2::geom_line(
-      aes(y = .data$lpl, group = if (break_limits) .data$rebase_group else 0),
-      linetype = "dashed",
-      linewidth = line_size,
-      colour = colours$lpl
-    ) +
-    ggplot2::geom_line(
-      aes(y = .data$target),
-      linetype = "dashed",
-      linewidth = line_size,
-      colour = colours$target,
-      na.rm = TRUE
-    ) +
-    ggplot2::geom_line(
-      aes(y = .data$trajectory),
-      linetype = "dashed",
-      linewidth = line_size,
-      colour = colours$trajectory,
-      na.rm = TRUE
-    ) +
-    ggplot2::geom_line(
-      aes(y = .data$mean_col, group = if (break_limits) .data$rebase_group else 0),
-      linetype = "solid",
-      colour = colours$mean_line
-    ) +
-    ggplot2::geom_line(
-      aes(group = if (break_process) .data$rebase_group else 0),
-      linetype = "solid",
-      linewidth = line_size,
-      colour = colours$value_line
-    ) +
-    ggplot2::geom_point(aes(colour = .data$point_colour), size = point_size) +
-=======
   plot <- ggplot2::ggplot(
     .data,
     ggplot2::aes(x = .data$x, y = .data$y)
   ) +
     ggplot2::geom_line(
-      ggplot2::aes(y = .data$upl, group = if (break_limits) .data$rebase_group else 0),
-      linetype = "dashed", linewidth = line_size, colour = colours$upl
-    ) +
-    ggplot2::geom_line(
-      ggplot2::aes(y = .data$lpl, group = if (break_limits) .data$rebase_group else 0),
-      linetype = "dashed", linewidth = line_size, colour = colours$lpl
-    ) +
-    ggplot2::geom_line(
-      ggplot2::aes(y = .data$target),
-      linetype = "dashed", linewidth = line_size, colour = colours$target, na.rm = TRUE
-    ) +
-    ggplot2::geom_line(
-      ggplot2::aes(y = .data$trajectory),
-      linetype = "dashed", linewidth = line_size, colour = colours$trajectory, na.rm = TRUE
-    ) +
-    ggplot2::geom_line(
-      ggplot2::aes(y = mean, group = if (break_limits) .data$rebase_group else 0),
-      linetype = "solid", colour = colours$mean_line
-    ) +
-    ggplot2::geom_line(
-      ggplot2::aes(group = if (break_process) .data$rebase_group else 0),
-      linetype = "solid", linewidth = line_size, colour = colours$value_line
-    ) +
-    ggplot2::geom_point(
-      ggplot2::aes(colour = .data$point_colour),
-      size = point_size
-    ) +
->>>>>>> fa5de870
+      aes(y = .data$upl, group = if (break_limits) .data$rebase_group else 0),
+      linetype = "dashed",
+      linewidth = line_size,
+      colour = colours$upl
+    ) +
+    ggplot2::geom_line(
+      aes(y = .data$lpl, group = if (break_limits) .data$rebase_group else 0),
+      linetype = "dashed",
+      linewidth = line_size,
+      colour = colours$lpl
+    ) +
+    ggplot2::geom_line(
+      aes(y = .data$target),
+      linetype = "dashed",
+      linewidth = line_size,
+      colour = colours$target,
+      na.rm = TRUE
+    ) +
+    ggplot2::geom_line(
+      aes(y = .data$trajectory),
+      linetype = "dashed",
+      linewidth = line_size,
+      colour = colours$trajectory,
+      na.rm = TRUE
+    ) +
+    ggplot2::geom_line(
+      aes(y = .data$mean_col, group = if (break_limits) .data$rebase_group else 0),
+      linetype = "solid",
+      colour = colours$mean_line
+    ) +
+    ggplot2::geom_line(
+      aes(group = if (break_process) .data$rebase_group else 0),
+      linetype = "solid",
+      linewidth = line_size,
+      colour = colours$value_line
+    ) +
+    ggplot2::geom_point(aes(colour = .data$point_colour), size = point_size) +
     ggplot2::scale_colour_manual(
       values = colours_subset,
       labels = ptd_title_case
@@ -229,19 +197,12 @@
     ) +
     ggplot2::theme_minimal() +
     ggplot2::theme(
-<<<<<<< HEAD
       # border around whole plot
       plot.background = ggplot2::element_rect(colour = "grey", linewidth = 1),
       # 5mm of white space around plot edge
       plot.margin = grid::unit(c(5, 5, 5, 5), "mm"),
       axis.text.x = ggplot2::element_text(angle = 45, hjust = 1),
       panel.grid = ggplot2::element_line(colour = "grey70"), # gridline colour
-=======
-      plot.background = ggplot2::element_rect(color = "grey", linewidth = 1), # border around whole plot
-      plot.margin = ggplot2::unit(c(5, 5, 5, 5), "mm"), # 5mm of white space around plot edge
-      axis.text.x = ggplot2::element_text(angle = 45, hjust = 1),
-      panel.grid = ggplot2::element_line(color = "grey70"), # gridline colour
->>>>>>> fa5de870
       panel.grid.major.x = ggplot2::element_blank(), # remove major x gridlines
       panel.grid.minor.x = ggplot2::element_blank(), # remove minor x gridlines
       legend.position = "bottom",
@@ -274,7 +235,6 @@
       ggplot2::facet_wrap(ggplot2::vars(.data$f), scales = facet_scales)
   }
 
-<<<<<<< HEAD
   sec_breaks <- .data |>
     # should already be sorted in date order but just in case
     dplyr::arrange(x) |>
@@ -284,19 +244,12 @@
     unname()
 
   if (!is.null(y_axis_breaks)) {
-=======
-  if (percentage_y_axis %||% FALSE) {
-    plot <- plot +
-      ggplot2::scale_y_continuous(labels = scales::label_percent(y_axis_breaks))
-  } else if (!is.null(y_axis_breaks)) {
->>>>>>> fa5de870
     yaxis <- c(.data[["y"]], .data[["upl"]], .data[["lpl"]], .data[["target"]])
     start <- floor(min(yaxis, na.rm = TRUE) / y_axis_breaks) * y_axis_breaks
     end <- max(yaxis, na.rm = TRUE)
     y_axis_labels <- seq(from = start, to = end, by = y_axis_breaks)
   }
 
-<<<<<<< HEAD
   # Nested combinations of 3 binary options = 2^3 (8) possible plot designs
   if (percentage_y_axis) {
     if (!is.null(y_axis_breaks)) {
@@ -382,10 +335,6 @@
           labels = scales::label_number(accuracy = y_axis_breaks)
         )
     }
-=======
-    plot <- plot +
-      ggplot2::scale_y_continuous(breaks = y_axis_labels, labels = y_axis_labels)
->>>>>>> fa5de870
   }
 
 
