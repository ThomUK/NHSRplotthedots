#' Create ggplot2 (internal function)
#'
#' Creates a ggplot2 object using the parameters passed in.
#'
#' @param df A data frame containing the information to be plotted.
#' @param facetField A character vector naming the column in the data frame containing the facet names
#' @param plotOptions A list containing the options needed for plot customisations
#' @return The ggplot2 object
#'
#' @noRd

createGgplot <- function(df, facetField, plotOptions) {

  # Colour Palette for ggplot
  .darkgrey <- "#7B7D7D"
  .orange <- "#fab428"
  .skyblue <- "#289de0"
  .purple <- "#361475"
  .red <- "#de1b1b"

  if (!(is.null(plotOptions$yAxisBreaks))) {
    yaxis <- c(df$y, df$upl, df$lpl)
    start <- floor(min(yaxis, na.rm = TRUE) / plotOptions$yAxisBreaks) * plotOptions$yAxisBreaks
    end <- max(yaxis, na.rm = TRUE)
    yaxislabels <- seq(from = start, to = end, by = plotOptions$yAxisBreaks)
  }

  lineSize <- plotOptions$pointSize / 3

  plot <- ggplot(df, aes(x = .data$x, y = .data$y)) +
    theme_minimal() +
    geom_line(aes(y = .data$upl), linetype = "dashed", size = lineSize, color = .darkgrey) +
    geom_line(aes(y = .data$lpl), linetype = "dashed", size = lineSize, color = .darkgrey) +
<<<<<<< HEAD
    geom_line(aes(y = .data$target), linetype = "dashed", size = lineSize, color = .purple, na.rm = TRUE) +
    geom_line(aes(y = .data$trajectory), linetype = "dashed", size = lineSize, color = .red, na.rm = TRUE) +
    geom_line(aes(y = mean)) +
=======
    geom_line(aes(y = .data$target), linetype = "dashed", size = lineSize, color = .purple) +
    geom_line(aes(y = .data$trajectory), linetype = "dashed", size = lineSize, color = .red) +
    geom_line(aes(y = mean), color = "black") +
>>>>>>> 5cb48514
    geom_line(color = .darkgrey, size = lineSize) +
    geom_point(color = .darkgrey, size = plotOptions$pointSize)

  # Apply facet wrap if a facet field is present
  if (facetField != "pseudo_facet_col_name") {
    plot <- plot +
      facet_wrap(vars(.data$f), scales = plotOptions$facetScales)
  }

  plot <- plot +
    geom_point(
      aes(x = .data$x, y = .data$specialCauseImprovement),
      color = .skyblue,
      size = plotOptions$pointSize,
      na.rm = TRUE
    ) +
    geom_point(
      aes(x = .data$x, y = .data$specialCauseConcern),
      color = .orange,
      size = plotOptions$pointSize,
      na.rm = TRUE
    ) +
    labs(
      title = plotOptions$plottitle,
      x = plotOptions$xlabel,
      y = plotOptions$ylabel
    ) +
    scale_x_date(
      breaks = plotOptions$xaxislabels,
      labels = format(plotOptions$xaxislabels, format = plotOptions$xAxisDateFormat)
    ) +
    theme(
<<<<<<< HEAD
      plot.margin = unit(c(5, 5, 5, 5), "mm"), # 5mm of white space around plot edge
      axis.text.x = element_text(angle = 90, hjust = 1),
      panel.grid.major.x = element_blank(), # remove major x gridlines
      panel.grid.minor.x = element_blank() # remove minor x gridlines
=======
      plot.background = element_rect(color = "grey", size = 1), # border around whole plot
      plot.margin = unit(c(5, 5, 5, 5), "mm"), #5mm of white space around plot edge
      axis.text.x = element_text(angle = 90, hjust = 1),
      panel.grid = element_line(color = "grey70"), # gridline colour
      panel.grid.major.x = element_blank(), #remove major x gridlines
      panel.grid.minor.x = element_blank() #remove minor x gridlines
>>>>>>> 5cb48514
    )

  # if the plot is not faceted (ie it's the default facet column name)
  if (facetField == "pseudo_facet_col_name") {
    if (plotOptions$convertToPercentages == FALSE) {
      if (!(is.null(plotOptions$yAxisBreaks))) {
        plot <- plot +
          scale_y_continuous(breaks = yaxislabels, labels = yaxislabels)
      }
    } else if (plotOptions$convertToPercentages != 0) {
      percentLimit <- max(df$upl, na.rm = TRUE)

      interval <- if (!(is.null(plotOptions$yAxisBreaks))) {
        plotOptions$yAxisBreaks
      } else {
        plotOptions$convertToPercentages
      }

      plot <- plot +
        scale_y_continuous(labels = scales::percent, breaks = seq(from = 0, to = percentLimit, by = interval))
    }
    # else if the plot is faceted
  } else if (plotOptions$convertToPercentages != 0) {
    percentLimit <- max(df$upl, na.rm = TRUE)

    plot <- plot +
      scale_y_continuous(labels = scales::percent)
  }

  # finally, apply any theme overrides
  plot <- plot +
    plotOptions$themeOverride

  plot
}<|MERGE_RESOLUTION|>--- conflicted
+++ resolved
@@ -31,15 +31,9 @@
     theme_minimal() +
     geom_line(aes(y = .data$upl), linetype = "dashed", size = lineSize, color = .darkgrey) +
     geom_line(aes(y = .data$lpl), linetype = "dashed", size = lineSize, color = .darkgrey) +
-<<<<<<< HEAD
     geom_line(aes(y = .data$target), linetype = "dashed", size = lineSize, color = .purple, na.rm = TRUE) +
     geom_line(aes(y = .data$trajectory), linetype = "dashed", size = lineSize, color = .red, na.rm = TRUE) +
-    geom_line(aes(y = mean)) +
-=======
-    geom_line(aes(y = .data$target), linetype = "dashed", size = lineSize, color = .purple) +
-    geom_line(aes(y = .data$trajectory), linetype = "dashed", size = lineSize, color = .red) +
     geom_line(aes(y = mean), color = "black") +
->>>>>>> 5cb48514
     geom_line(color = .darkgrey, size = lineSize) +
     geom_point(color = .darkgrey, size = plotOptions$pointSize)
 
@@ -72,19 +66,12 @@
       labels = format(plotOptions$xaxislabels, format = plotOptions$xAxisDateFormat)
     ) +
     theme(
-<<<<<<< HEAD
-      plot.margin = unit(c(5, 5, 5, 5), "mm"), # 5mm of white space around plot edge
-      axis.text.x = element_text(angle = 90, hjust = 1),
-      panel.grid.major.x = element_blank(), # remove major x gridlines
-      panel.grid.minor.x = element_blank() # remove minor x gridlines
-=======
       plot.background = element_rect(color = "grey", size = 1), # border around whole plot
       plot.margin = unit(c(5, 5, 5, 5), "mm"), #5mm of white space around plot edge
       axis.text.x = element_text(angle = 90, hjust = 1),
       panel.grid = element_line(color = "grey70"), # gridline colour
       panel.grid.major.x = element_blank(), #remove major x gridlines
       panel.grid.minor.x = element_blank() #remove minor x gridlines
->>>>>>> 5cb48514
     )
 
   # if the plot is not faceted (ie it's the default facet column name)
