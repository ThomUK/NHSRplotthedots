--- conflicted
+++ resolved
@@ -8,10 +8,7 @@
           person("Zoë", "Turner", , "zoe.turner@nhs.net", "aut" ),
           person("Tom", "Jemmett", ,"thomas.jemmett@nhs.net", "aut", comment = c(ORCID="0000-0002-6943-2990")),
           person("Tom", "Smith", ,"thomas.smith5@nuh.nhs.uk", "aut"),
-<<<<<<< HEAD
-=======
           person("Chris", "Mainey", ,"c.mainey@nhs.net", "aut", comment = c(ORCID ="0000-0002-3018-6171")),
->>>>>>> ef8ff4fe
           person("NHS-R community", role = "cph")
           )
 Maintainer: Christopher Reading <christopher.reading1@nhs.net>
