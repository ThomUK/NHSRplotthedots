Package: NHSRplotthedots
Type: Package
Title: A Package to Draw XmR Charts in Support of NHSE/I 'Making Data Count' Programme
Version: 0.0.0.9000
Authors@R: c(
          person("Christopher", "Reading", ,"christopher.reading1@nhs.net", c("cre", "aut")),
          person("Simon", "Wellesley-Miller", ,"simon.wellesley-miller@nhs.net", "aut"),
          person("Zoë", "Turner", , "zoe.turner@nhs.net", "aut" ),
          person("Tom", "Jemmett", ,"thomas.jemmett@nhs.net", "aut", comment = c(ORCID="0000-0002-6943-2990")),
          person("Tom", "Smith", ,"thomas.smith5@nuh.nhs.uk", "aut"),
          person("Chris", "Mainey", ,"c.mainey@nhs.net", "aut", comment = c(ORCID ="0000-0002-3018-6171")),
          person("NHS-R community", role = "cph")
          )
Maintainer: Christopher Reading <christopher.reading1@nhs.net>
Description: Provides tools for drawing Statistical Process Control (SPC) charts. This package supports the NHSE/I
  programme 'Making Data Count', and allows users to draw XmR charts, use change points and apply rules with summary
  indicators for when rules are breached.
URL: https://nhs-r-community.github.io/NHSRplotthedots/
License: MIT + file LICENSE
Encoding: UTF-8
LazyData: true
RoxygenNote: 7.1.2
Roxygen: list(markdown = TRUE)
Imports: 
    ggplot2,
    scales,
    dplyr,
    rlang,
    crayon,
    utils,
    NHSRdatasets,
    assertthat
Suggests: 
    covr,
    lintr,
    testthat (>= 3.0.0),
    rmarkdown,
    knitr,
<<<<<<< HEAD
    NHSRdatasets,
    mockery,
    withr
=======
    mockery
>>>>>>> cee8e096
VignetteBuilder: knitr
Config/testthat/edition: 3<|MERGE_RESOLUTION|>--- conflicted
+++ resolved
@@ -36,12 +36,7 @@
     testthat (>= 3.0.0),
     rmarkdown,
     knitr,
-<<<<<<< HEAD
-    NHSRdatasets,
     mockery,
     withr
-=======
-    mockery
->>>>>>> cee8e096
 VignetteBuilder: knitr
 Config/testthat/edition: 3